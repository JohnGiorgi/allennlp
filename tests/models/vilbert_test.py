import pytest

from transformers.modeling_auto import AutoModel

from allennlp.common.testing import ModelTestCase
from allennlp.models.vilbert import Nlvr2Vilbert

_test_override_matrix = [
    '{"dataset_reader": {"mask_prepositions_verbs": %s, "drop_prepositions_verbs": %s}}'
    % (mpv, dpv)
    for mpv in ["true", "false"]
    for dpv in ["true", "false"]
]


class TestVilbert(ModelTestCase):
<<<<<<< HEAD
    @pytest.mark.parametrize("overrides", _test_override_matrix)
    @pytest.mark.skip()
    def test_vilbert_can_train_save_and_load(self, overrides: str):
        param_file = self.FIXTURES_ROOT / "vilbert" / "experiment.json"
        self.ensure_model_can_train_save_and_load(param_file, overrides=overrides)

    @pytest.mark.parametrize("overrides", _test_override_matrix)
    @pytest.mark.skip()  # Grid doesn't work yet.
    def test_vilbert_grid_can_train_save_and_load(self, overrides: str):
        param_file = self.FIXTURES_ROOT / "vilbert" / "experiment_detectron_grid.json"
        self.ensure_model_can_train_save_and_load(param_file, overrides=overrides)

    @pytest.mark.parametrize("overrides", _test_override_matrix)
    def test_vilbert_detectron_region_can_train_save_and_load(self, overrides: str):
        param_file = self.FIXTURES_ROOT / "vilbert" / "experiment_detectron_region.json"
        self.ensure_model_can_train_save_and_load(param_file, overrides=overrides)
=======
    @pytest.mark.parametrize(
        "overrides",
        [
            '{"dataset_reader": {"mask_prepositions_verbs": %s, "drop_prepositions_verbs": %s}}'
            % (mpv, dpv)
            for mpv in ["true", "false"]
            for dpv in ["true", "false"]
        ],
    )
    def test_model_can_train_save_and_load(self, overrides: str):
        param_file = self.FIXTURES_ROOT / "vilbert" / "experiment.json"
        self.ensure_model_can_train_save_and_load(param_file, overrides=overrides)

    def test_model_can_train_save_and_load_from_huggingface(self):
        param_file = self.FIXTURES_ROOT / "vilbert" / "experiment_from_huggingface.jsonnet"
        self.ensure_model_can_train_save_and_load(param_file)

    def test_model_loads_weights_correctly(self):
        model_name = "epwalsh/bert-xsmall-dummy"
        model = Nlvr2Vilbert.from_huggingface_model_name(
            vocab=None,
            model_name=model_name,
            image_feature_dim=2048,
            image_num_hidden_layers=1,
            image_hidden_size=3,
            combined_hidden_size=5,
            pooled_output_dim=7,
            image_intermediate_size=11,
            image_attention_dropout=0.0,
            image_hidden_dropout=0.0,
            v_biattention_id=[0, 1],
            t_biattention_id=[0, 1],
            fixed_t_layer=0,
            fixed_v_layer=0,
        )

        def convert_transformer_param_name(name: str):
            # We wrap the encoder in a `TimeDistributed`, which gives us this extra _module.
            name = name.replace("encoder", "encoder._module")
            name = name.replace("LayerNorm", "layer_norm")
            return name

        transformer = AutoModel.from_pretrained(model_name)
        model_parameters = dict(model.named_parameters())
        transformer_parameters = dict(transformer.named_parameters())

        # We loop over the transformer parameters here, because the encoder check is easier from
        # this side (all of these encoder parameters should match, but that's not true the other way
        # around).
        for name, parameter in transformer_parameters.items():
            if name.startswith("embeddings"):
                # Embedding layer should be identical
                assert parameter.allclose(model_parameters[name])
            if name.startswith("encoder"):
                # Encoder parameters should also be identical, after we match up the names
                # correctly.
                our_name = convert_transformer_param_name(name)
                assert parameter.allclose(model_parameters[our_name])
>>>>>>> 3ff677c4
<|MERGE_RESOLUTION|>--- conflicted
+++ resolved
@@ -5,44 +5,18 @@
 from allennlp.common.testing import ModelTestCase
 from allennlp.models.vilbert import Nlvr2Vilbert
 
-_test_override_matrix = [
-    '{"dataset_reader": {"mask_prepositions_verbs": %s, "drop_prepositions_verbs": %s}}'
-    % (mpv, dpv)
-    for mpv in ["true", "false"]
-    for dpv in ["true", "false"]
-]
-
 
 class TestVilbert(ModelTestCase):
-<<<<<<< HEAD
-    @pytest.mark.parametrize("overrides", _test_override_matrix)
-    @pytest.mark.skip()
     def test_vilbert_can_train_save_and_load(self, overrides: str):
         param_file = self.FIXTURES_ROOT / "vilbert" / "experiment.json"
         self.ensure_model_can_train_save_and_load(param_file, overrides=overrides)
 
-    @pytest.mark.parametrize("overrides", _test_override_matrix)
-    @pytest.mark.skip()  # Grid doesn't work yet.
     def test_vilbert_grid_can_train_save_and_load(self, overrides: str):
         param_file = self.FIXTURES_ROOT / "vilbert" / "experiment_detectron_grid.json"
         self.ensure_model_can_train_save_and_load(param_file, overrides=overrides)
 
-    @pytest.mark.parametrize("overrides", _test_override_matrix)
     def test_vilbert_detectron_region_can_train_save_and_load(self, overrides: str):
         param_file = self.FIXTURES_ROOT / "vilbert" / "experiment_detectron_region.json"
-        self.ensure_model_can_train_save_and_load(param_file, overrides=overrides)
-=======
-    @pytest.mark.parametrize(
-        "overrides",
-        [
-            '{"dataset_reader": {"mask_prepositions_verbs": %s, "drop_prepositions_verbs": %s}}'
-            % (mpv, dpv)
-            for mpv in ["true", "false"]
-            for dpv in ["true", "false"]
-        ],
-    )
-    def test_model_can_train_save_and_load(self, overrides: str):
-        param_file = self.FIXTURES_ROOT / "vilbert" / "experiment.json"
         self.ensure_model_can_train_save_and_load(param_file, overrides=overrides)
 
     def test_model_can_train_save_and_load_from_huggingface(self):
@@ -89,5 +63,4 @@
                 # Encoder parameters should also be identical, after we match up the names
                 # correctly.
                 our_name = convert_transformer_param_name(name)
-                assert parameter.allclose(model_parameters[our_name])
->>>>>>> 3ff677c4
+                assert parameter.allclose(model_parameters[our_name])